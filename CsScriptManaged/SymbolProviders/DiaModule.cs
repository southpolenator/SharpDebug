--- conflicted
+++ resolved
@@ -40,16 +40,12 @@
         private SimpleCache<Dictionary<string, IDiaSymbol>> basicTypes;
 
         /// <summary>
-<<<<<<< HEAD
         /// The cache of enumeration types to {enumeration value, name}
         /// </summary>
         private DictionaryCache<uint, Dictionary<ulong, string>> enumTypeNames;
 
         /// <summary>
         /// Initializes a new instance of the <see cref="DiaModule"/> class.
-=======
-        /// Initializes a new instance of the <see cref="DiaModule" /> class.
->>>>>>> 4144e4a1
         /// </summary>
         /// <param name="pdbPath">The PDB path.</param>
         /// <param name="moduleAddress">The module address.</param>
@@ -83,12 +79,9 @@
 
                 return types;
             });
-<<<<<<< HEAD
+
+            session.loadAddress = moduleAddress;
             enumTypeNames = new DictionaryCache<uint, Dictionary<ulong, string>>(GetEnumName);
-=======
-
-            session.loadAddress = moduleAddress;
->>>>>>> 4144e4a1
         }
 
         /// <summary>

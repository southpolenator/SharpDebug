﻿using Dia2Lib;
using System;
using System.Collections.Generic;
using System.IO;
using System.Linq;

namespace GenerateUserTypesFromPdb
{
    [Flags]
    enum UserTypeGenerationFlags
    {
        None = 0,
        SingleLineProperty,
        GenerateFieldTypeInfoComment,
        UseClassFieldsFromDiaSymbolProvider,
        ForceUserTypesToNewInsteadOfCasting,
        CacheUserTypeFields,
        CacheStaticUserTypeFields,
        LazyCacheUserTypeFields,
    }

    abstract class UserTypeTree
    {
        public abstract string GetUserTypeString();

        public override string ToString()
        {
            return GetUserTypeString();
        }
    }

    class UserTypeTreeUserType : UserTypeTree
    {
        public UserTypeTreeUserType(UserType userType)
        {
            UserType = userType;
        }

        public UserType UserType { get; private set; }

        public override string GetUserTypeString()
        {
            return UserType.FullClassName;
        }
    }

    class UserTypeTreeBaseType : UserTypeTree
    {
        public UserTypeTreeBaseType(string baseType)
        {
            BaseType = baseType;
        }

        public string BaseType { get; private set; }

        public override string GetUserTypeString()
        {
            return BaseType;
        }
    }

    class UserTypeTreeGenericsType : UserTypeTree
    {
        public UserTypeTreeGenericsType(string genericsType)
        {
            GenericsType = genericsType;
        }

        public string GenericsType { get; private set; }

        public override string GetUserTypeString()
        {
            return GenericsType;
        }
    }

    class UserTypeTreeEnum : UserTypeTreeUserType
    {
        public UserTypeTreeEnum(EnumUserType userType)
            : base(userType)
        {
        }

        public EnumUserType EnumUserType
        {
            get
            {
                return (EnumUserType)UserType;
            }
        }
    }

    class UserTypeTreeCodePointer : UserTypeTree
    {
        public UserTypeTreeCodePointer(UserTypeTree innerType)
        {
            InnerType = innerType;
        }

        public UserTypeTree InnerType { get; private set; }

        public override string GetUserTypeString()
        {
            return string.Format("CodePointer<{0}>", InnerType.GetUserTypeString());
        }
    }

    class UserTypeTreeCodeArray : UserTypeTree
    {
        public UserTypeTreeCodeArray(UserTypeTree innerType)
        {
            InnerType = innerType;
        }

        public UserTypeTree InnerType { get; private set; }

        public override string GetUserTypeString()
        {
            return string.Format("CodeArray<{0}>", InnerType.GetUserTypeString());
        }
    }

    class UserTypeTreeCodeFunction : UserTypeTree
    {
        public override string GetUserTypeString()
        {
            return "CodeFunction";
        }
    }

    class UserTypeTreeVariable : UserTypeTree
    {
        private bool isJustVariable;

        public UserTypeTreeVariable(bool isJustVariable = true)
        {
            this.isJustVariable = isJustVariable;
        }

        public override string GetUserTypeString()
        {
            return isJustVariable ? "Variable" : "UserType";
        }
    }

    class UserTypeTreeMultiClassInheritance : UserTypeTreeVariable
    {
        public UserTypeTreeMultiClassInheritance()
            : base(false)
        {
        }
    }

    class UserTypeTreeTransformation : UserTypeTree
    {
        public UserTypeTreeTransformation(UserTypeTransformation transformation)
        {
            Transformation = transformation;
        }

        public UserTypeTransformation Transformation { get; private set; }

        public override string GetUserTypeString()
        {
            return Transformation.TransformType();
        }
    }

    class UserTypeField
    {
        public string FieldName { get; set; }

        public string FieldType { get; set; }

        public string PropertyName { get; set; }

        public string ConstructorText { get; set; }

        public string FieldTypeInfoComment { get; set; }

        public bool Static { get; set; }

        public bool UseUserMember { get; set; }

        public bool CacheResult { get; set; }
    }

    class UserTypeTransformation
    {
        private XmlTypeTransformation transformation;
        private Func<string, string> typeConverter;
        private UserType ownerUserType;
        private IDiaSymbol type;

        public UserTypeTransformation(XmlTypeTransformation transformation, Func<string, string> typeConverter, UserType ownerUserType, IDiaSymbol type)
        {
            this.transformation = transformation;
            this.typeConverter = typeConverter;
            this.ownerUserType = ownerUserType;
            this.type = type;
        }

        internal string TransformType()
        {
            string originalFieldTypeString = TypeToString.GetTypeString(type);

            return transformation.TransformType(originalFieldTypeString, ownerUserType.ClassName, typeConverter);
        }

        internal string TransformConstructor(string field, string fieldOffset)
        {
            string originalFieldTypeString = TypeToString.GetTypeString(type);

            return transformation.TransformConstructor(originalFieldTypeString, field, fieldOffset, ownerUserType.ClassName, typeConverter);
        }
    }

    class UserTypeFactory
    {
        protected List<UserType> userTypes = new List<UserType>();
        protected XmlTypeTransformation[] typeTransformations;

        public UserTypeFactory(XmlTypeTransformation[] transformations)
        {
            typeTransformations = transformations;
        }

        public UserTypeFactory(UserTypeFactory factory)
            : this(factory.typeTransformations)
        {
            userTypes.AddRange(factory.userTypes);
        }

        public IEnumerable<UserType> Symbols
        {
            get
            {
                return userTypes;
            }
        }

        internal virtual bool GetUserType(string typeString, out UserType userType)
        {
            userType = userTypes.FirstOrDefault(t => t.Symbol.name == typeString);
            return userType != null;
        }

        internal virtual bool GetUserType(IDiaSymbol type, out UserType userType)
        {
            //userType = userTypes.FirstOrDefault(t => t.Symbol.symIndexId == type.symIndexId);
            //return userType != null;
            return GetUserType(type.name, out userType);
        }

        internal void AddSymbol(IDiaSymbol symbol, XmlType type, string moduleName)
        {
            if (type == null)
            {
                userTypes.Add(new EnumUserType(symbol, moduleName));
            }
            else
            {
                userTypes.Add(new UserType(symbol, type, moduleName));
            }
        }

        internal void AddSymbol(IDiaSession session, IDiaSymbol[] symbols, XmlType type, string moduleName)
        {
            if (!type.IsTemplate && symbols.Length > 1)
                throw new Exception("Type has more than one symbol for " + type.Name);

            if (!type.IsTemplate)
                AddSymbol(symbols[0], type, moduleName);
            else
            {
                // Create template user type for every symbol
                var templates = new List<TemplateUserType>();

                for (int i = 0; i < symbols.Length; i++)
                    try
                    {
                        templates.Add(new TemplateUserType(session, symbols[i], type, moduleName, this));
                    }
                    catch (Exception)
                    {
                    }

                // Bucketize user types for number of generics arguments in generated code
                var buckets = new Dictionary<int, TemplateUserType>();

                foreach (var template in templates)
                {
                    int args = template.GenericsArguments;
                    TemplateUserType previuosTemplate;

                    if (!buckets.TryGetValue(args, out previuosTemplate))
                        buckets.Add(args, template);
                    else
                    {
                        // Verify that all fields are of the same type
                        var f1 = template.ExtractFields(this, UserTypeGenerationFlags.None).OrderBy(f => f.FieldName).ToArray();
                        var f2 = previuosTemplate.ExtractFields(this, UserTypeGenerationFlags.None).OrderBy(f => f.FieldName).ToArray();

                        if (f1.Length != f2.Length)
                            throw new Exception("Specialization is not supported");

                        for (int i = 0; i < f1.Length; i++)
                            if (f1[i].FieldName != f2[i].FieldName || f1[i].FieldType != f2[i].FieldType)
                                throw new Exception("Templates are not matching field names and types");
                    }
                }

                // Add newly generated types
                foreach (var template in buckets.Values)
                    userTypes.Add(template);
            }
        }

        internal void ProcessTypes()
        {
            foreach (var userType in userTypes)
            {
                var fullClassName = userType.FullClassName;
                int lastIndex = fullClassName.LastIndexOf('.');
                var parentTypeName = lastIndex > 0 ? fullClassName.Substring(0, lastIndex) : null;
                if (parentTypeName != userType.Namespace)
                {
                    var parentType = userTypes.First(t => t.FullClassName == parentTypeName);

                    if (parentType != null)
                    {
                        userType.SetDeclaredInType(parentType);
                    }
                    else
                    {
                        throw new Exception("Unsupported namespace of class " + userType.Symbol.name);
                    }
                }
            }
        }

        internal bool ContainsSymbol(IDiaSymbol type)
        {
            UserType userType;

            return GetUserType(type, out userType);
        }

        internal UserTypeTransformation FindTransformation(IDiaSymbol type, UserType ownerUserType)
        {
            string originalFieldTypeString = TypeToString.GetTypeString(type);
            var transformation = typeTransformations.Where(t => t.Matches(originalFieldTypeString)).FirstOrDefault();

            if (transformation == null)
                return null;

            Func<string, string> typeConverter = null;

            typeConverter = (inputType) =>
            {
                UserType userType;

                if (GetUserType(inputType, out userType))
                {
                    return userType.FullClassName;
                }

                var tr = typeTransformations.Where(t => t.Matches(inputType)).FirstOrDefault();

                if (tr != null)
                {
                    return tr.TransformType(inputType, ownerUserType.ClassName, typeConverter);
                }

                return "Variable";
            };

            return new UserTypeTransformation(transformation, typeConverter, ownerUserType, type);
        }
    }

    class FakeUserType : UserType
    {
        private string typeName;

        public FakeUserType(string typeName)
            : base(null, null, null)
        {
            this.typeName = typeName;
        }

        public override string ClassName
        {
            get
            {
                return typeName;
            }
        }

        public override string FullClassName
        {
            get
            {
                return typeName;
            }
        }
    }

    class TemplateUserTypeFactory : UserTypeFactory
    {
        public TemplateUserTypeFactory(UserTypeFactory factory, TemplateUserType templateType)
            : base(factory)
        {
            TemplateType = templateType;
        }

        public TemplateUserType TemplateType { get; private set; }

        internal override bool GetUserType(IDiaSymbol type, out UserType userType)
        {
            string argumentName;

            if (TemplateType.TryGetArgument(type.name, out argumentName))
            {
                userType = new FakeUserType(argumentName);
                return true;
            }

            return base.GetUserType(type, out userType);
        }

        internal override bool GetUserType(string typeString, out UserType userType)
        {
            string argumentName;

            if (TemplateType.TryGetArgument(typeString, out argumentName))
            {
                userType = new FakeUserType(argumentName);
                return true;
            }

            return base.GetUserType(typeString, out userType);
        }
    }

    class TemplateUserType : UserType
    {
        private Dictionary<string, string> arguments = new Dictionary<string, string>();

        public TemplateUserType(IDiaSession session, IDiaSymbol symbol, XmlType xmlType, string moduleName, UserTypeFactory factory)
            : base(symbol, xmlType, moduleName)
        {
            string symbolName = symbol.name;
            int templateStart = symbolName.IndexOf('<');
            var arguments = new List<string>();

            for (int i = templateStart + 1; i < symbolName.Length; i++)
            {
                var extractedType = XmlTypeTransformation.ExtractType(symbolName, i);

                arguments.Add(extractedType.Trim());
                i += extractedType.Length;

                int constant;

                if (!int.TryParse(extractedType, out constant))
                {
                    var type = session.globalScope.GetChild(extractedType);

                    // Check if type is existing type
                    if (type == null)
                        throw new Exception("Wrongly formed template argument");

                    this.arguments.Add(extractedType, "T" + this.arguments.Count);
                }
            }

            if (this.arguments.Count == 1)
                this.arguments[this.arguments.Keys.First()] = "T";

            //UserTypeTree fieldType = GetTypeString(field.type, factory, field.length);
            //string castingTypeString = GetCastingString(fieldType);
        }

        protected override bool ExportStaticFields { get { return false; } }

        public override string ClassName
        {
            get
            {
                string symbolName = Symbol.name;
                string newSymbolName = symbolName.Replace("::", ".");

                if (symbolName != newSymbolName)
                {
                    symbolName = newSymbolName;
                }

                if (DeclaredInType != null)
                    symbolName = symbolName.Substring(DeclaredInType.FullClassName.Length + 1);

                int templateStart = symbolName.IndexOf('<');

                if (templateStart > 0)
                {
                    symbolName = symbolName.Substring(0, templateStart);
                    if (GenericsArguments == 1)
                    {
                        symbolName += "<T>";
                    }
                    else if (GenericsArguments > 1)
                    {
                        symbolName += "<";
                        symbolName += string.Join(", ", Enumerable.Range(1, GenericsArguments).Select(t => "T" + t));
                        symbolName += ">";
                    }
                }

                return symbolName;
            }
        }

        public int GenericsArguments
        {
            get
            {
                return arguments.Count;
            }
        }

        public bool TryGetArgument(string typeName, out string argument)
        {
            return arguments.TryGetValue(typeName, out argument);
        }

        protected override UserTypeTree GetTypeString(IDiaSymbol type, UserTypeFactory factory, ulong bitLength = 0)
        {
            //string argumentType;

            //if ((SymTagEnum)type.symTag == SymTagEnum.SymTagUDT && arguments.TryGetValue(type.name, out argumentType))
            //{
            //    return new UserTypeTreeGenericsType(argumentType);
            //}

            return base.GetTypeString(type, CreateFactory(factory), bitLength);
        }

        protected override UserTypeTree GetBaseTypeString(TextWriter error, IDiaSymbol type, UserTypeFactory factory)
        {
            return base.GetBaseTypeString(error, type, CreateFactory(factory));
        }

        protected override string GetCastingString(UserTypeTree typeTree)
        {
            return base.GetCastingString(typeTree);
        }

        private UserTypeFactory CreateFactory(UserTypeFactory factory)
        {
            var templateFactory = factory as TemplateUserTypeFactory;

            if (templateFactory != null)
            {
                if (templateFactory.TemplateType != this)
                    throw new Exception("Something went wrong");
                return templateFactory;
            }

            return new TemplateUserTypeFactory(factory, this);
        }
    }

    class UserType
    {
        public UserType(IDiaSymbol symbol, XmlType xmlType, string moduleName)
        {
            Symbol = symbol;
            XmlType = xmlType;
            ModuleName = moduleName;
            InnerTypes = new List<UserType>();
            Usings = new HashSet<string>(new string[] { "CsScripts" });
        }

        public IDiaSymbol Symbol { get; private set; }

        public string ModuleName { get; private set; }

        public string Namespace { get; set; }

        public UserType DeclaredInType { get; private set; }

        public List<UserType> InnerTypes { get; private set; }

        public HashSet<string> Usings { get; private set; }

        public XmlType XmlType { get; private set; }

        protected virtual bool ExportStaticFields { get { return true; } }

        public virtual string ClassName
        {
            get
            {
                string symbolName = Symbol.name;
                string newSymbolName = symbolName.Replace("::", ".").Replace('<', '_').Replace('>', '_').Replace(' ', '_').Replace(',', '_').Replace("__", "_").Replace("__", "_").TrimEnd('_');

                if (symbolName != newSymbolName)
                {
                    symbolName = newSymbolName;
                }

                if (DeclaredInType != null)
                {
                    return symbolName.Substring(DeclaredInType.FullClassName.Length + 1);
                }

                return symbolName;
            }
        }

        public virtual string ConstructorName
        {
            get
            {
                string className = ClassName;

                if (className.Contains('<'))
                    return className.Substring(0, className.IndexOf('<'));
                return className;
            }
        }

        public virtual string FullClassName
        {
            get
            {
                if (DeclaredInType != null)
                {
                    return string.Format("{0}.{1}", DeclaredInType.FullClassName, ClassName);
                }

                if (Namespace != null)
                {
                    return string.Format("{0}.{1}", Namespace, ClassName);
                }

                return ClassName;
            }
        }

        protected virtual UserTypeField ExtractField(IDiaSymbol field, UserTypeFactory factory, UserTypeGenerationFlags options)
        {
            var symbol = Symbol;
            var moduleName = ModuleName;
            bool useThisClass = options.HasFlag(UserTypeGenerationFlags.UseClassFieldsFromDiaSymbolProvider);
            bool forceUserTypesToNewInsteadOfCasting = options.HasFlag(UserTypeGenerationFlags.ForceUserTypesToNewInsteadOfCasting);
            bool cacheUserTypeFields = options.HasFlag(UserTypeGenerationFlags.CacheUserTypeFields);
            bool cacheStaticUserTypeFields = options.HasFlag(UserTypeGenerationFlags.CacheStaticUserTypeFields);
            bool lazyCacheUserTypeFields = options.HasFlag(UserTypeGenerationFlags.LazyCacheUserTypeFields);

            bool isStatic = (DataKind)field.dataKind == DataKind.StaticMember;
            UserTypeTree fieldType = GetTypeString(field.type, factory, field.length);
            string castingTypeString = GetCastingString(fieldType);
            string fieldName = field.name;
            string simpleFieldValue;
            string constructorText;
            bool castWithNewInsteadOfCasting = forceUserTypesToNewInsteadOfCasting && factory.Symbols.Select(t => t.FullClassName).Contains(castingTypeString);

            string gettingField = "variable.GetField";

            if (isStatic)
            {
                simpleFieldValue = string.Format("Process.Current.GetGlobal(\"{0}!{1}::{2}\")", moduleName, symbol.name, field.name);
            }
            else
            {
                if (options.HasFlag(UserTypeGenerationFlags.UseClassFieldsFromDiaSymbolProvider))
                {
                    gettingField = "thisClass.Value.GetClassField";
                }

                simpleFieldValue = string.Format("{0}(\"{1}\")", gettingField, field.name);
            }

            if (string.IsNullOrEmpty(castingTypeString))
            {
                constructorText = simpleFieldValue;
            }
            else if (fieldType is UserTypeTreeEnum)
            {
                constructorText = string.Format("({0})(ulong){1}", castingTypeString, simpleFieldValue);
            }
            else if (castingTypeString == "string")
            {
                constructorText = string.Format("{0}.ToString()", simpleFieldValue);
            }
            else if (fieldType is UserTypeTreeBaseType && castingTypeString != "NakedPointer")
            {
                constructorText = string.Format("({0}){1}", castingTypeString, simpleFieldValue);
            }
            else if (fieldType is UserTypeTreeBaseType || fieldType is UserTypeTreeCodeFunction || fieldType is UserTypeTreeCodeArray || fieldType is UserTypeTreeCodePointer || castWithNewInsteadOfCasting)
            {
                constructorText = string.Format("new {0}({1})", castingTypeString, simpleFieldValue);
            }
            else
            {
                if (isStatic || !options.HasFlag(UserTypeGenerationFlags.UseClassFieldsFromDiaSymbolProvider))
                {
                    constructorText = string.Format("{1}.CastAs<{0}>()", castingTypeString, simpleFieldValue);
                }
                else
                {
                    constructorText = string.Format("{0}<{1}>(\"{2}\")", gettingField, castingTypeString, field.name);
                }
            }

            var fieldTypeString = fieldType.GetUserTypeString();
            UserTypeTransformation transformation = factory.FindTransformation(field.type, this);

            if (transformation != null)
            {
                string newFieldTypeString = transformation.TransformType();
                string fieldOffset = string.Format("{0}.GetFieldOffset(\"{1}\")", useThisClass ? "variable" : "thisClass.Value", field.name);

                if (isStatic)
                {
                    fieldOffset = "<Field offset was used on a static member>";
                }

                constructorText = transformation.TransformConstructor(simpleFieldValue, fieldOffset);
                fieldTypeString = newFieldTypeString;
            }

            return new UserTypeField
            {
                ConstructorText = constructorText,
                FieldName = "_" + fieldName,
                FieldType = fieldTypeString,
                FieldTypeInfoComment = string.Format("// {0} {1};", TypeToString.GetTypeString(field.type), field.name),
                PropertyName = fieldName,
                Static = isStatic,
                UseUserMember = lazyCacheUserTypeFields,
                CacheResult = cacheUserTypeFields || (isStatic && cacheStaticUserTypeFields),
            };
        }

        internal void UpdateUserTypes(UserTypeFactory factory)
        {
            var fields = Symbol.GetChildren(SymTagEnum.SymTagData);

            foreach (var field in fields)
            {
                var type = field.type;

                if ((SymTagEnum)type.symTag == SymTagEnum.SymTagEnum)
                {
                    if (!factory.ContainsSymbol(type))
                    {
                        factory.AddSymbol(type, null, ModuleName);
                    }
                }
            }
        }

        internal IEnumerable<UserTypeField> ExtractFields(UserTypeFactory factory, UserTypeGenerationFlags options)
        {
            var symbol = Symbol;
            var fields = symbol.GetChildren(SymTagEnum.SymTagData);
            bool hasNonStatic = false;
            bool useThisClass = options.HasFlag(UserTypeGenerationFlags.UseClassFieldsFromDiaSymbolProvider);

            foreach (var field in fields)
            {
                if (IsFieldFiltered(field))
                    continue;

                var userField = ExtractField(field, factory, options);

                yield return userField;
                hasNonStatic = hasNonStatic || !userField.Static;
            }

            if (hasNonStatic && useThisClass)
            {
                yield return new UserTypeField
                {
                    ConstructorText = string.Format("variable.GetBaseClass(baseClassString)"),
                    FieldName = "thisClass",
                    FieldType = "Variable",
                    FieldTypeInfoComment = null,
                    PropertyName = null,
                    Static = false,
                    UseUserMember = true,
                    CacheResult = true,
                };
            }

            if (hasNonStatic && useThisClass)
            {
                yield return new UserTypeField
                {
                    ConstructorText = string.Format("GetBaseClassString(typeof({0}))", FullClassName),
                    FieldName = "baseClassString",
                    FieldType = "string",
                    FieldTypeInfoComment = null,
                    PropertyName = null,
                    Static = true,
                    UseUserMember = false,
                    CacheResult = true,
                };
            }
        }

        public virtual void WriteCode(IndentedWriter output, TextWriter error, UserTypeFactory factory, UserTypeGenerationFlags options, int indentation = 0)
        {
            var symbol = Symbol;
            var moduleName = ModuleName;
            var fields = ExtractFields(factory, options).OrderBy(f => !f.Static).ThenBy(f => f.FieldName).ToArray();
            bool hasStatic = fields.Where(f => f.Static).Any(), hasNonStatic = fields.Where(f => !f.Static).Any();
            UserTypeTree baseType = GetBaseTypeString(error, symbol, factory);
            var baseClasses = symbol.GetBaseClasses().ToArray();

            if (DeclaredInType == null)
            {
                if (Usings.Count > 0)
                {
                    foreach (var u in Usings.OrderBy(s => s))
                    {
                        output.WriteLine(indentation, "using {0};", u);
                    }

                    output.WriteLine();
                }

                if (!string.IsNullOrEmpty(Namespace))
                {
                    output.WriteLine(indentation, "namespace {0}", Namespace);
                    output.WriteLine(indentation++, "{{");
                }
            }

            if (options.HasFlag(UserTypeGenerationFlags.GenerateFieldTypeInfoComment))
            {
                if (baseClasses.Length > 0)
                    output.WriteLine(indentation, "// {0} is inherited from:", ClassName);
                foreach (var type in baseClasses)
                    output.WriteLine(indentation, "//   {0}", type.name);
            }
            output.WriteLine(indentation, @"[UserType(ModuleName = ""{0}"", TypeName = ""{1}"")]", moduleName, XmlType.Name);
            output.WriteLine(indentation, @"public partial class {0} : {1}", ClassName, baseType);
            output.WriteLine(indentation++, @"{{");

            foreach (var field in fields)
            {
                if ((field.Static && !ExportStaticFields && field.FieldTypeInfoComment != null) || (!field.CacheResult && !field.UseUserMember))
                {
                    continue;
                }

                if (options.HasFlag(UserTypeGenerationFlags.GenerateFieldTypeInfoComment) && !string.IsNullOrEmpty(field.FieldTypeInfoComment))
                    output.WriteLine(indentation, field.FieldTypeInfoComment);
                if (field.UseUserMember && field.CacheResult)
                    output.WriteLine(indentation, "private {0}UserMember<{1}> {2};", field.Static ? "static " : "", field.FieldType, field.FieldName);
                else if (field.CacheResult)
                    output.WriteLine(indentation, "private {0}{1} {2};", field.Static ? "static " : "", field.FieldType, field.FieldName);
                if (options.HasFlag(UserTypeGenerationFlags.GenerateFieldTypeInfoComment))
                    output.WriteLine();
            }

            // Static type initialization
            if (hasStatic)
            {
                output.WriteLine();
                output.WriteLine(indentation, "static {0}()", ConstructorName);
                output.WriteLine(indentation++, "{{");

                foreach (var field in fields)
                {
                    if ((field.Static && !ExportStaticFields && field.FieldTypeInfoComment != null) || (!field.CacheResult && !field.UseUserMember))
                    {
                        continue;
                    }

                    if (field.Static)
                    {
                        if (field.UseUserMember && field.CacheResult)
                            output.WriteLine(indentation, "{0} = UserMember.Create(() => {1});", field.FieldName, field.ConstructorText);
                        else if (field.CacheResult)
                            output.WriteLine(indentation, "{0} = {1};", field.FieldName, field.ConstructorText);
                    }
                }

                output.WriteLine(--indentation, "}}");
            }

            // We always want to have constructor because base class expects variable as parameter in its constructor
            //if (hasNonStatic)
            {
                output.WriteLine();
                output.WriteLine(indentation, "public {0}(Variable variable)", ConstructorName);
                output.WriteLine(indentation + 1, ": base(variable)");
                output.WriteLine(indentation++, "{{");

                foreach (var field in fields)
                {
                    if (!field.CacheResult && !field.UseUserMember)
                    {
                        continue;
                    }

                    if (!field.Static)
                    {
                        if (field.UseUserMember && field.CacheResult)
                            output.WriteLine(indentation, "{0} = UserMember.Create(() => {1});", field.FieldName, field.ConstructorText);
                        else if (field.CacheResult)
                            output.WriteLine(indentation, "{0} = {1};", field.FieldName, field.ConstructorText);
                    }
                }

                output.WriteLine(--indentation, "}}");
            }

            bool firstField = true;
            foreach (var field in fields)
            {
                if (string.IsNullOrEmpty(field.PropertyName) || (field.Static && !ExportStaticFields && field.FieldTypeInfoComment != null))
                {
                    continue;
                }

                if (options.HasFlag(UserTypeGenerationFlags.SingleLineProperty) && field.CacheResult)
                {
                    if (firstField)
                    {
                        output.WriteLine();
                        firstField = false;
                    }

                    if (field.UseUserMember)
                        output.WriteLine(indentation, "public {0}{1} {2} {{ get {{ return {3}.Value; }} }}", field.Static ? "static " : "", field.FieldType, field.PropertyName, field.FieldName);
                    else
                        output.WriteLine(indentation, "public {0}{1} {2} {{ get {{ return {3}; }} }}", field.Static ? "static " : "", field.FieldType, field.PropertyName, field.FieldName);
                }
                else
                {
                    output.WriteLine();
                    output.WriteLine(indentation, "public {0}{1} {2}", field.Static ? "static " : "", field.FieldType, field.PropertyName);
                    output.WriteLine(indentation++, "{{");
                    output.WriteLine(indentation, "get");
                    output.WriteLine(indentation++, "{{");
                    if (field.UseUserMember && field.CacheResult)
                        output.WriteLine(indentation, "return {0}.Value;", field.FieldName);
                    else if (field.CacheResult)
                        output.WriteLine(indentation, "return {0};", field.FieldName);
                    else
                        output.WriteLine(indentation, "return {0};", field.ConstructorText);
                    output.WriteLine(--indentation, "}}");
                    output.WriteLine(--indentation, "}}");
                }
            }

            // Inner types
            foreach (var innerType in InnerTypes)
            {
                output.WriteLine();
                innerType.WriteCode(output, error, factory, options, indentation);
            }

            if (baseType is UserTypeTreeMultiClassInheritance)
            {
                // Write all properties for getting base classes
                foreach (var type in baseClasses)
                {
                    var field = ExtractField(type, factory, options);

                    field.PropertyName = field.PropertyName.Replace(" ", "").Replace('<', '_').Replace('>', '_').Replace(',', '_').Replace("__", "_").TrimEnd('_');
                    if (options.HasFlag(UserTypeGenerationFlags.UseClassFieldsFromDiaSymbolProvider))
                        field.ConstructorText = field.ConstructorText.Replace("thisClass.Value.GetClassField", "GetBaseClass");
                    else
                        field.ConstructorText = field.ConstructorText.Replace("variable.GetField", "GetBaseClass");
                    output.WriteLine();
                    if (options.HasFlag(UserTypeGenerationFlags.GenerateFieldTypeInfoComment) && !string.IsNullOrEmpty(field.FieldTypeInfoComment))
                        output.WriteLine(indentation, "// Property for getting base class: {0}", type.name);
                    output.WriteLine(indentation, "public {0} BaseClass_{1}", field.FieldType, field.PropertyName);
                    output.WriteLine(indentation++, "{{");
                    output.WriteLine(indentation, "get");
                    output.WriteLine(indentation++, "{{");
                    output.WriteLine(indentation, "return {0};", field.ConstructorText);
                    output.WriteLine(--indentation, "}}");
                    output.WriteLine(--indentation, "}}");
                }
            }

            // Class end
            output.WriteLine(--indentation, @"}}");

            if (DeclaredInType == null && !string.IsNullOrEmpty(Namespace))
            {
                output.WriteLine(--indentation, "}}");
            }
        }

        private bool IsFieldFiltered(IDiaSymbol field)
        {
            return (XmlType.IncludedFields.Count > 0 && !XmlType.IncludedFields.Contains(field.name))
                || XmlType.ExcludedFields.Contains(field.name);
        }

        public void SetDeclaredInType(UserType declaredInType)
        {
            DeclaredInType = declaredInType;
            declaredInType.InnerTypes.Add(this);
            foreach (var u in Usings)
            {
                declaredInType.Usings.Add(u);
            }
        }

        protected virtual string GetCastingString(UserTypeTree typeTree)
        {
            if (typeTree is UserTypeTreeVariable)
                return "";
            return typeTree.GetUserTypeString();
        }

<<<<<<< HEAD
        protected virtual UserTypeTree GetBaseTypeString(TextWriter error, IDiaSymbol type, UserTypeFactory factory)
=======
        private UserTypeTree GetBaseTypeString(TextWriter error, IDiaSymbol type, UserTypeFactory factory)
>>>>>>> 85b7f303
        {
            var baseClasses = type.GetBaseClasses().ToArray();

            if (baseClasses.Length > 1)
            {
                return new UserTypeTreeMultiClassInheritance();
            }

            if (baseClasses.Length == 1)
            {
                type = baseClasses[0];

                UserType userType;

                if (factory.GetUserType(type, out userType))
                {
                    return new UserTypeTreeUserType(userType);
                }

                var transformation = factory.FindTransformation(type, this);

                if (transformation != null)
                {
                    return new UserTypeTreeTransformation(transformation);
                }

                return GetBaseTypeString(error, type, factory);
            }

            return new UserTypeTreeVariable(false);
        }

        protected virtual UserTypeTree GetTypeString(IDiaSymbol type, UserTypeFactory factory, ulong bitLength = 0)
        {
            switch ((SymTagEnum)type.symTag)
            {
                case SymTagEnum.SymTagBaseType:
                    if (bitLength == 1)
                        return new UserTypeTreeBaseType("bool");
                    switch ((BasicType)type.baseType)
                    {
                        case BasicType.Bit:
                        case BasicType.Bool:
                            return new UserTypeTreeBaseType("bool");
                        case BasicType.Char:
                        case BasicType.WChar:
                            return new UserTypeTreeBaseType("char");
                        case BasicType.BSTR:
                            return new UserTypeTreeBaseType("string");
                        case BasicType.Void:
                            return new UserTypeTreeBaseType("void");
                        case BasicType.Float:
                            return new UserTypeTreeBaseType(type.length <= 4 ? "float" : "double");
                        case BasicType.Int:
                        case BasicType.Long:
                            switch (type.length)
                            {
                                case 0:
                                    return new UserTypeTreeBaseType("void");
                                case 1:
                                    return new UserTypeTreeBaseType("sbyte");
                                case 2:
                                    return new UserTypeTreeBaseType("short");
                                case 4:
                                    return new UserTypeTreeBaseType("int");
                                case 8:
                                    return new UserTypeTreeBaseType("long");
                                default:
                                    throw new Exception("Unexpected type length " + type.length);
                            }

                        case BasicType.UInt:
                        case BasicType.ULong:
                            switch (type.length)
                            {
                                case 0:
                                    return new UserTypeTreeBaseType("void");
                                case 1:
                                    return new UserTypeTreeBaseType("byte");
                                case 2:
                                    return new UserTypeTreeBaseType("ushort");
                                case 4:
                                    return new UserTypeTreeBaseType("uint");
                                case 8:
                                    return new UserTypeTreeBaseType("ulong");
                                default:
                                    throw new Exception("Unexpected type length " + type.length);
                            }

                        case BasicType.Hresult:
                            return new UserTypeTreeBaseType("Hresult");
                        default:
                            throw new Exception("Unexpected basic type " + (BasicType)type.baseType);
                    }

                case SymTagEnum.SymTagPointerType:
                    {
                        IDiaSymbol pointerType = type.type;

                        switch ((SymTagEnum)pointerType.symTag)
                        {
                            case SymTagEnum.SymTagBaseType:
                            case SymTagEnum.SymTagEnum:
                                {
                                    string innerType = GetTypeString(pointerType, factory).GetUserTypeString();

                                    if (innerType == "void")
                                        return new UserTypeTreeBaseType("NakedPointer");
                                    if (innerType == "char")
                                        return new UserTypeTreeBaseType("string");
                                    return new UserTypeTreeCodePointer(GetTypeString(pointerType, factory));
                                }

                            case SymTagEnum.SymTagUDT:
                                return GetTypeString(pointerType, factory);
                            default:
                                return new UserTypeTreeCodePointer(GetTypeString(pointerType, factory));
                        }
                    }

                case SymTagEnum.SymTagUDT:
                case SymTagEnum.SymTagEnum:
                    {
                        UserType userType;

                        if (factory.GetUserType(type, out userType))
                        {
                            if (userType is EnumUserType)
                                return new UserTypeTreeEnum((EnumUserType)userType);
                            return new UserTypeTreeUserType(userType);
                        }

                        if ((SymTagEnum)type.symTag == SymTagEnum.SymTagEnum)
                        {
                            return new UserTypeTreeBaseType("uint");
                        }

                        var transformation = factory.FindTransformation(type, this);

                        if (transformation != null)
                        {
                            return new UserTypeTreeTransformation(transformation);
                        }

                        return new UserTypeTreeVariable();
                    }

                case SymTagEnum.SymTagArrayType:
                    return new UserTypeTreeCodeArray(GetTypeString(type.type, factory));

                case SymTagEnum.SymTagFunctionType:
                    return new UserTypeTreeCodeFunction();

                default:
                    throw new Exception("Unexpected type tag " + (SymTagEnum)type.symTag);
            }
        }
    }

    class EnumUserType : UserType
    {
        public EnumUserType(IDiaSymbol symbol, string moduleName)
            : base(symbol, new XmlType() { Name = symbol.name, IncludedFields = new HashSet<string>(), ExcludedFields = new HashSet<string>() }, moduleName)
        {
        }

        public override void WriteCode(IndentedWriter output, TextWriter error, UserTypeFactory factory, UserTypeGenerationFlags options, int indentation = 0)
        {
            if (DeclaredInType == null)
            {
                if (!string.IsNullOrEmpty(Namespace))
                {
                    output.WriteLine(indentation, "namespace {0}", Namespace);
                    output.WriteLine(indentation++, "{{");
                }
            }

            output.WriteLine(indentation, @"public enum {0}", ClassName);
            output.WriteLine(indentation++, @"{{");

            foreach (var enumValue in Symbol.GetChildren())
            {
                output.WriteLine(indentation, "{0} = {1},", enumValue.name, enumValue.value);
            }

            // Class end
            output.WriteLine(--indentation, @"}}");

            if (DeclaredInType == null && !string.IsNullOrEmpty(Namespace))
            {
                output.WriteLine(--indentation, "}}");
            }
        }
    }
}<|MERGE_RESOLUTION|>--- conflicted
+++ resolved
@@ -517,7 +517,7 @@
                 }
 
                 return symbolName;
-            }
+    }
         }
 
         public int GenericsArguments
@@ -706,8 +706,8 @@
             {
                 if (isStatic || !options.HasFlag(UserTypeGenerationFlags.UseClassFieldsFromDiaSymbolProvider))
                 {
-                    constructorText = string.Format("{1}.CastAs<{0}>()", castingTypeString, simpleFieldValue);
-                }
+                constructorText = string.Format("{1}.CastAs<{0}>()", castingTypeString, simpleFieldValue);
+            }
                 else
                 {
                     constructorText = string.Format("{0}<{1}>(\"{2}\")", gettingField, castingTypeString, field.name);
@@ -808,7 +808,7 @@
                     UseUserMember = false,
                     CacheResult = true,
                 };
-            }
+        }
         }
 
         public virtual void WriteCode(IndentedWriter output, TextWriter error, UserTypeFactory factory, UserTypeGenerationFlags options, int indentation = 0)
@@ -860,7 +860,7 @@
                 if (options.HasFlag(UserTypeGenerationFlags.GenerateFieldTypeInfoComment) && !string.IsNullOrEmpty(field.FieldTypeInfoComment))
                     output.WriteLine(indentation, field.FieldTypeInfoComment);
                 if (field.UseUserMember && field.CacheResult)
-                    output.WriteLine(indentation, "private {0}UserMember<{1}> {2};", field.Static ? "static " : "", field.FieldType, field.FieldName);
+                output.WriteLine(indentation, "private {0}UserMember<{1}> {2};", field.Static ? "static " : "", field.FieldType, field.FieldName);
                 else if (field.CacheResult)
                     output.WriteLine(indentation, "private {0}{1} {2};", field.Static ? "static " : "", field.FieldType, field.FieldName);
                 if (options.HasFlag(UserTypeGenerationFlags.GenerateFieldTypeInfoComment))
@@ -884,7 +884,7 @@
                     if (field.Static)
                     {
                         if (field.UseUserMember && field.CacheResult)
-                            output.WriteLine(indentation, "{0} = UserMember.Create(() => {1});", field.FieldName, field.ConstructorText);
+                        output.WriteLine(indentation, "{0} = UserMember.Create(() => {1});", field.FieldName, field.ConstructorText);
                         else if (field.CacheResult)
                             output.WriteLine(indentation, "{0} = {1};", field.FieldName, field.ConstructorText);
                     }
@@ -911,7 +911,7 @@
                     if (!field.Static)
                     {
                         if (field.UseUserMember && field.CacheResult)
-                            output.WriteLine(indentation, "{0} = UserMember.Create(() => {1});", field.FieldName, field.ConstructorText);
+                        output.WriteLine(indentation, "{0} = UserMember.Create(() => {1});", field.FieldName, field.ConstructorText);
                         else if (field.CacheResult)
                             output.WriteLine(indentation, "{0} = {1};", field.FieldName, field.ConstructorText);
                     }
@@ -937,7 +937,7 @@
                     }
 
                     if (field.UseUserMember)
-                        output.WriteLine(indentation, "public {0}{1} {2} {{ get {{ return {3}.Value; }} }}", field.Static ? "static " : "", field.FieldType, field.PropertyName, field.FieldName);
+                    output.WriteLine(indentation, "public {0}{1} {2} {{ get {{ return {3}.Value; }} }}", field.Static ? "static " : "", field.FieldType, field.PropertyName, field.FieldName);
                     else
                         output.WriteLine(indentation, "public {0}{1} {2} {{ get {{ return {3}; }} }}", field.Static ? "static " : "", field.FieldType, field.PropertyName, field.FieldName);
                 }
@@ -949,7 +949,7 @@
                     output.WriteLine(indentation, "get");
                     output.WriteLine(indentation++, "{{");
                     if (field.UseUserMember && field.CacheResult)
-                        output.WriteLine(indentation, "return {0}.Value;", field.FieldName);
+                    output.WriteLine(indentation, "return {0}.Value;", field.FieldName);
                     else if (field.CacheResult)
                         output.WriteLine(indentation, "return {0};", field.FieldName);
                     else
@@ -1023,11 +1023,7 @@
             return typeTree.GetUserTypeString();
         }
 
-<<<<<<< HEAD
         protected virtual UserTypeTree GetBaseTypeString(TextWriter error, IDiaSymbol type, UserTypeFactory factory)
-=======
-        private UserTypeTree GetBaseTypeString(TextWriter error, IDiaSymbol type, UserTypeFactory factory)
->>>>>>> 85b7f303
         {
             var baseClasses = type.GetBaseClasses().ToArray();
 

﻿using System.Collections.Generic;
using CsDebugScript.CodeGen.UserTypes;
using System.Text;
using Dia2Lib;

namespace CsDebugScript.CodeGen
{
    internal static class GlobalCache
    {
        private static Dictionary<string, Symbol[]> deduplicatedSymbols = new Dictionary<string, Symbol[]>();

        public static Symbol GetSymbol(string typeName, Module module)
        {
            Symbol[] symbols;

            if (deduplicatedSymbols.TryGetValue(typeName, out symbols))
                return symbols[0];
            return module.GetSymbol(typeName);
        }

        public static UserType GetUserType(string typeName, Module module)
        {
            Symbol symbol = GetSymbol(typeName, module);

            return GetUserType(symbol);
        }

        public static UserType GetUserType(Symbol symbol)
        {
            if (symbol != null)
            {
                if (symbol.UserType == null)
                {
                    symbol = GetSymbol(symbol.Name, symbol.Module);
                }

                if (symbol.UserType == null && symbol.Name.EndsWith("*"))
                {
                    // Try to use Pointer
                    symbol = GetSymbol(symbol.Name.Substring(0, symbol.Name.Length - 1), symbol.Module);
                }
                else if (symbol.UserType == null && symbol.Tag == SymTagEnum.SymTagArrayType)
                {
                    symbol = GetSymbol(symbol.ElementType.Name, symbol.Module);
                }
<<<<<<< HEAD

=======
>>>>>>> 7a73d994
                return symbol.UserType;
            }

            return null;
        }

        internal static void Update(Dictionary<string, Symbol[]> deduplicatedSymbols)
        {
            GlobalCache.deduplicatedSymbols = deduplicatedSymbols;
        }

        internal static IEnumerable<string> GetSymbolModuleNames(Symbol symbol)
        {
            Symbol[] symbols;

            if (deduplicatedSymbols.TryGetValue(symbol.Name, out symbols))
                foreach (var s in symbols)
                {
                    if (symbol.Size > 0 && s.Size == 0)
                        continue;
                    yield return s.Module.Name;
                }
            else
                yield return symbol.Module.Name;
        }

        internal static IEnumerable<Symbol> GetSymbolStaticFieldsSymbols(Symbol symbol)
        {
            Symbol[] symbols;

            if (!deduplicatedSymbols.TryGetValue(symbol.Name, out symbols))
                yield return symbol;
            else
                foreach (var s in symbols)
                    foreach (var field in s.Fields)
                        if (field.DataKind == DataKind.StaticMember && field.IsValidStatic)
                        {
                            yield return s;
                            break;
                        }
        }

        internal static IEnumerable<SymbolField> GetSymbolStaticFields(Symbol symbol)
        {
            Symbol[] symbols;

            if (!deduplicatedSymbols.TryGetValue(symbol.Name, out symbols))
                symbols = new Symbol[] { symbol };

            foreach (var s in symbols)
                foreach (var field in s.Fields)
                    if (field.DataKind == DataKind.StaticMember && field.IsValidStatic)
                        yield return field;
        }

        public static string GenerateClassCodeTypeInfo(Symbol symbol, string typeName)
        {
            StringBuilder sb = new StringBuilder();

            foreach (var module in GetSymbolModuleNames(symbol))
            {
                sb.Append(string.Format("\"{0}!{1}\", ", module, typeName));
            }

            sb.Length -= 2;

            return sb.ToString();
        }
    }
}<|MERGE_RESOLUTION|>--- conflicted
+++ resolved
@@ -43,10 +43,6 @@
                 {
                     symbol = GetSymbol(symbol.ElementType.Name, symbol.Module);
                 }
-<<<<<<< HEAD
-
-=======
->>>>>>> 7a73d994
                 return symbol.UserType;
             }
 

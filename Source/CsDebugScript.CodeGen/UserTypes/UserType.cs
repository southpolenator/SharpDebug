--- conflicted
+++ resolved
@@ -280,11 +280,7 @@
         /// </remarks>
         public static string NormalizeSymbolNamespace(string symbolNamespace)
         {
-<<<<<<< HEAD
-            return symbolNamespace.Replace("::", "_").Replace("*", "").Replace("&", "").Replace('-', '_').Replace('<', '_').Replace('>', '_').Replace(' ', '_').Replace(',', '_').Replace('(', '_').Replace(')', '_').Replace("{ctor}", "ctor").TrimEnd('_');
-=======
-            return symbolNamespace.Replace("::", "_").Replace("*", "").Replace('&', '_').Replace("$", "").Replace('-', '_').Replace('<', '_').Replace('>', '_').Replace(' ', '_').Replace(',', '_').Replace('(', '_').Replace(')', '_').TrimEnd('_');
->>>>>>> bf338110
+            return symbolNamespace.Replace("::", "_").Replace("*", "").Replace('&', '_').Replace("$", "").Replace('-', '_').Replace('<', '_').Replace('>', '_').Replace(' ', '_').Replace(',', '_').Replace('(', '_').Replace(')', '_').Replace("{ctor}", "ctor").TrimEnd('_')
         }
 
         /// <summary>

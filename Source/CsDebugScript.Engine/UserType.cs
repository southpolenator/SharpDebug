﻿using CsDebugScript.Engine;
using CsDebugScript.Engine.Utility;
using System;
using System.Collections.Generic;
using System.Linq;

namespace CsDebugScript
{
    /// <summary>
    /// Extension class providing cast functionality.
    /// </summary>
    public static class VariableCastExtender
    {
        /// <summary>
        /// Does the dynamic cast, cast with type check.
        /// </summary>
        /// <typeparam name="T">New type to cast variable to.</typeparam>
        /// <param name="variable">The variable.</param>
        public static T DynamicCastAs<T>(this Variable variable)
            where T : UserType
        {
            if (variable == null)
            {
                return null;
            }

            variable = variable.DowncastInterface();

            CodeType runtimeType = variable.GetRuntimeType();

            if (runtimeType.IsPointer)
            {
                runtimeType = runtimeType.ElementType;
            }

            if (runtimeType.Inherits<T>())
            {
                CodeType baseClassCodeType = variable.CastAs<T>().GetCodeType();

                if (baseClassCodeType.IsPointer)
                {
                    baseClassCodeType = baseClassCodeType.ElementType;
                }

                // Cast to base class.
                return variable.GetBaseClass<T>(baseClassCodeType.Name);
            }
            else
            {
                return null;
            }
        }

        /// <summary>
        /// Does the safe cast, cast with null check.
        /// </summary>
        /// <typeparam name="T">New type to cast variable to.</typeparam>
        /// <param name="variable">The variable.</param>
        public static T SafeCastAs<T>(this Variable variable)
            where T : UserType
        {
            return variable?.CastAs<T>();
        }

        /// <summary>
        /// Does the full downcast, looks up the type based on virtual table and shifts variable address if multi-inheritance was involved.
        /// </summary>
        /// <param name="variable">The variable.</param>
        public static Variable DowncastInterface(this Variable variable)
        {
            if (variable == null)
            {
                return null;
            }

            var runtimeTypeAndOffset = variable.runtimeCodeTypeAndOffset.Value;

            if (runtimeTypeAndOffset.Item2 != 0 || variable.GetCodeType() != runtimeTypeAndOffset.Item1)
            {
                return Variable.CreatePointer(runtimeTypeAndOffset.Item1.PointerToType, variable.GetPointerAddress() - (uint)runtimeTypeAndOffset.Item2);
            }

            return variable;
        }

        /// <summary>
        /// Does the full downcast, looks up the type based on virtual table and shifts variable address if multi-inheritance was involved.
        /// Difference from <see cref="VariableCastExtender.DowncastInterface(Variable)"/> is that this function returns downcasted .NET object
        /// if T contains <see cref="DerivedClassAttribute"/>.
        /// </summary>
        /// <typeparam name="T">The base user type which will be downcasted.</typeparam>
        /// <param name="userType">The user type.</param>
        /// <returns>Downcasted .NET object, but upcasted to the original user type.</returns>
        public static T DowncastObject<T>(this T userType)
            where T : UserType, ICastableObject
        {
            Dictionary<string, DerivedClassAttribute> attributes = UserTypeDelegates<T>.Instance.DerivedClassAttributesDictionary;

            if (attributes.Count == 0)
            {
                throw new Exception(string.Format("Specified type {0} doesn't contain derived class attributes", typeof(T).Name));
            }

            Variable variable = userType.DowncastInterface();
            CodeType originalCodeType = variable.GetCodeType();
            List<Tuple<CodeType, int>> types = new List<Tuple<CodeType, int>>();

            if (originalCodeType.IsPointer)
            {
                originalCodeType = originalCodeType.ElementType;
            }

            types.Add(Tuple.Create(originalCodeType, 0));
            while (types.Count > 0)
            {
                List<Tuple<CodeType, int>> newTypes = new List<Tuple<CodeType, int>>();

                foreach (Tuple<CodeType, int> tuple in types)
                {
                    int offset = tuple.Item2;
                    CodeType codeType = tuple.Item1;
                    DerivedClassAttribute attribute;

                    if (attributes.TryGetValue(codeType.Name, out attribute))
                    {
                        // Check if we don't have top level code type
                        if (originalCodeType != codeType)
                        {
                            if (offset > 0)
                            {
                                variable = variable.AdjustPointer(offset);
                            }

                            variable = variable.CastAs(codeType);
                        }

                        UserType downcastedObject = (UserType)variable.CastAs(attribute.Type);

                        return AsUpcast<T>(downcastedObject, (int)(userType.GetPointerAddress() - variable.GetPointerAddress()));
                    }

                    // Add base classes
                    foreach (var t in codeType.InheritedClassesSorted)
                    {
                        newTypes.Add(Tuple.Create(t.Item1, offset + t.Item2));
                    }
                }

                // Continue with new types
                types = newTypes;
            }

            return userType;
        }

        /// <summary>
        /// Check if variable runtime type inherits from the specified type.
        /// </summary>
        /// <typeparam name="T">Type to verify inheritance of.</typeparam>
        /// <param name="variable">The variable.</param>
        public static bool Inherits<T>(this Variable variable)
            where T : UserType
        {
            return variable.GetRuntimeType().Inherits<T>();
        }

        /// <summary>
        /// Reinterpret Cast, changes underlaying code type.
        /// </summary>
        /// <remarks>
        /// Requested Type must be a primitive (int, short etc).
        /// </remarks>
        /// <typeparam name="T">Primitive type to cast variable to.</typeparam>
        /// <param name="variable">The variable.</param>
        /// <returns>Return CodePointer to Variable pointer address.</returns>
        public static CodePointer<T> ReinterpretPointerCast<T>(this Variable variable)
            where T : struct
        {
            // Get CodeType from the generic argument.
            //
            string codeTypeName;

            if (typeof(T) == typeof(long))
            {
                codeTypeName = "long";
            }
            else if (typeof (T) == typeof (int))
            {
                codeTypeName = "int";
            }
            else if (typeof (T) == typeof (short))
            {
                codeTypeName = "short";
            }
            else if (typeof(T) == typeof(ulong))
            {
                codeTypeName = "ulong";
            }
            else if (typeof (T) == typeof (uint))
            {
                codeTypeName = "unsigned int";
            }
            else if (typeof (T) == typeof (ushort))
            {
                codeTypeName = "unsigned short";
            }
            else
            {
                throw new NotSupportedException("Requested type is not supported.");
            }

            // Return CodePointer<T>
            //
            return new CodePointer<T>(
                Variable.CreatePointer(
                    CodeType.Create(codeTypeName, variable.GetCodeType().Module).PointerToType,
                    variable.GetPointerAddress()));
        }

        /// <summary>
        /// Converts the specified pointer variable to the code pointer.
        /// This helper function is helpful only when variable is pointer and user wants to access more elements.
        /// </summary>
        /// <typeparam name="T">The user type to be converted to code pointer</typeparam>
        /// <param name="pointerVariable">The pointer variable.</param>
        public static CodePointer<T> ToCodePointer<T>(this T pointerVariable)
            where T : UserType
        {
            return new CodePointer<T>(pointerVariable);
        }

        /// <summary>
        /// Converts the specified pointer variable to the code array.
        /// This helper function is helpful only when variable is pointer and user wants to access it as array of elements.
        /// </summary>
        /// <typeparam name="T">The user type to be converted to code array</typeparam>
        /// <param name="pointerVariable">The pointer variable.</param>
        /// <param name="length">The number of elements in array.</param>
        public static CodeArray<T> ToCodeArray<T>(this T pointerVariable, int length)
            where T : UserType
        {
            return new CodeArray<T>(pointerVariable, length);
        }

        /// <summary>
        /// Converts the specified pointer variable to the code array.
        /// This helper function is helpful only when variable is pointer and user wants to access it as array of elements.
        /// </summary>
        /// <typeparam name="T">The user type to be converted to code array</typeparam>
        /// <param name="pointerVariable">The pointer variable.</param>
        /// <param name="length">The number of elements in array.</param>
        public static CodeArray<T> ToCodeArray<T>(this T pointerVariable, uint length)
            where T : UserType
        {
            return new CodeArray<T>(pointerVariable, length);
        }

        /// <summary>
        /// Converts the specified pointer variable to the code array.
        /// This helper function is helpful only when variable is pointer and user wants to access it as array of elements.
        /// </summary>
        /// <typeparam name="T">The user type to be converted to code array</typeparam>
        /// <param name="pointerVariable">The pointer variable.</param>
        /// <param name="length">The number of elements in array.</param>
        public static CodeArray<T> ToCodeArray<T>(this T pointerVariable, long length)
            where T : UserType
        {
            return new CodeArray<T>(pointerVariable, length);
        }

        /// <summary>
        /// Converts the specified pointer variable to the code array.
        /// This helper function is helpful only when variable is pointer and user wants to access it as array of elements.
        /// </summary>
        /// <typeparam name="T">The user type to be converted to code array</typeparam>
        /// <param name="pointerVariable">The pointer variable.</param>
        /// <param name="length">The number of elements in array.</param>
        public static CodeArray<T> ToCodeArray<T>(this T pointerVariable, ulong length)
            where T : UserType
        {
            return new CodeArray<T>(pointerVariable, length);
        }

        /// <summary>
        /// Adjust Pointer and Cast To Type.
        /// </summary>
        /// <typeparam name="T">New type to cast variable to.</typeparam>
        /// <param name="variable">The variable.</param>
        /// <param name="offset">The offset.</param>
        public static T AdjustPointer<T>(this Variable variable, int offset)
            where T : UserType
        {
            return variable.AdjustPointer(offset).CastAs<T>();
        }

<<<<<<< HEAD

        /// <summary>
        /// Cast Variable to NakedPointer.
        /// </summary>
        /// <param name="variable">The Variable.</param>
        /// <returns>Returns NakePointer to Variable pointer address.</returns>
        public static NakedPointer ToNakedPointer(this Variable variable)
        {
            return new NakedPointer(variable != null ? variable.GetPointerAddress() : 0);
=======
        /// <summary>
        /// Does the same work as <code>is</code> operator but just for multi-class-inheritance objects used in scripts.
        /// </summary>
        /// <typeparam name="T">Type to do the check for.</typeparam>
        /// <param name="userType">The user type.</param>
        /// <returns><c>true</c> if object can be casted to the specified type.</returns>
        public static bool Is<T>(this UserType userType)
            where T : UserType
        {
            return As<T>(userType) != null;
        }

        /// <summary>
        /// Does the same work as <code>as</code> operator but just for multi-class-inheritance objects used in scripts.
        /// </summary>
        /// <typeparam name="T">Type to do the cast to.</typeparam>
        /// <param name="userType">The user type.</param>
        /// <returns>Casted object, or null if object cannot be casted to the specified type.</returns>
        public static T As<T>(this UserType userType)
            where T : UserType
        {
            if (userType == null)
            {
                return null;
            }

            // Try to find going down
            T result = AsDowncast<T>(userType);

            // Try to find going up
            if (result == null)
            {
                result = AsUpcast<T>(userType);
            }

            // Try to find going all the way down and then search up
            if (result == null)
            {
                result = AsUpcast<T>(GetDowncast(userType));
            }

            return result;
        }

        /// <summary>
        /// Helper function for doing upcasting.
        /// </summary>
        /// <typeparam name="T">Type to do the cast to.</typeparam>
        /// <param name="userType">The user type to be upcasted.</param>
        /// <param name="offsetToFollow">The offset to follow when doing upcasting. If less than 0, do searches through all base classes.</param>
        private static T AsUpcast<T>(UserType userType, int offsetToFollow = -1)
            where T : UserType
        {
            // Check if this C# inheritance contains requested type
            T result = userType as T;

            if (result != null)
            {
                return result;
            }

            // Get all types that have base classes
            Type type = userType.GetType();
            var userTypeDelegates = UserTypeDelegates.Delegates[type];
            Tuple<string, Type[]>[] typeArrays = userTypeDelegates.BaseClassesCacheForCasting;

            // Do downcasting over types that have base classes
            CodeType codeType = userType.GetCodeType();
            int baseClassOffset = 0;

            if (codeType.IsPointer)
                codeType = codeType.ElementType;

            foreach (Tuple<string, Type[]> typeTuple in typeArrays)
            {
                string ownerCodeTypeString = typeTuple.Item1;
                Type[] mciAuxiliaryClassTypes = typeTuple.Item2;
                CodeType nextCodeType = null;

                // Move code type to the correct user type
                while (!codeType.IsFor(ownerCodeTypeString))
                {
                    var tuple = codeType.InheritedClassesSorted[0];

                    baseClassOffset += tuple.Item2;
                    codeType = tuple.Item1;
                }

                // If we are following the offset, find base class index to follow
                int selectedIndex = -1;
                Tuple<CodeType, int>[] inheritedClasses = codeType.InheritedClassesSorted;

                if (offsetToFollow >= 0)
                {
                    for (selectedIndex = 0; selectedIndex < inheritedClasses.Length; selectedIndex++)
                        if (baseClassOffset + inheritedClasses[selectedIndex].Item2 > offsetToFollow)
                            break;
                    selectedIndex--;
                }

                // Go over base classes and try to find the correct one
                for (int i = 0; i < mciAuxiliaryClassTypes.Length; i++)
                {
                    Type mciAuxiliaryClassType = mciAuxiliaryClassTypes[i];

                    if (mciAuxiliaryClassType != null)
                    {
                        if (offsetToFollow < 0 || selectedIndex == i)
                        {
                            object baseClass = userType.GetBaseClass(i, codeType, baseClassOffset, mciAuxiliaryClassType);

                            result = AsUpcast<T>((UserType)baseClass, offsetToFollow < 0 ? offsetToFollow : offsetToFollow - baseClassOffset - inheritedClasses[i].Item2);
                            if (result != null)
                            {
                                return result;
                            }
                        }
                    }
                    else
                    {
                        var tuple = codeType.InheritedClassesSorted[i];

                        nextCodeType = tuple.Item1;
                        baseClassOffset += tuple.Item2;
                    }
                }

                codeType = nextCodeType;
            }

            return null;
        }

        /// <summary>
        /// Helper function for doing downcasting.
        /// </summary>
        /// <typeparam name="T">Type to do the cast to.</typeparam>
        /// <param name="userType">The user type to be downcasted.</param>
        private static T AsDowncast<T>(UserType userType)
            where T : UserType
        {
            while (userType != null)
            {
                T result = userType as T;

                if (result != null)
                {
                    return result;
                }

                IMultiClassInheritance mc = userType as IMultiClassInheritance;

                userType = mc?.DowncastParent;
            }

            return null;
        }

        /// <summary>
        /// Gets the full downcast object by going through multi-class-inheritance classes.
        /// </summary>
        /// <param name="userType">The user type that has multi-class-inheritance.</param>
        /// <returns>Fully downcasted C# object.</returns>
        public static UserType GetDowncast(this UserType userType)
        {
            IMultiClassInheritance mci = userType as IMultiClassInheritance;

            while (mci != null)
            {
                userType = mci.DowncastParent as UserType;
                mci = userType as IMultiClassInheritance;
            }

            return userType;
        }

        /// <summary>
        /// Gets the type of the full downcast object. See <see cref="GetDowncast(UserType)"/> for more info.
        /// </summary>
        /// <param name="userType">The user type that has multi-class-inheritance.</param>
        /// <returns>Type of the fully downcasted C# object.</returns>
        public static Type GetDowncastType(this UserType userType)
        {
            return GetDowncast(userType)?.GetType();
>>>>>>> cdc7748e
        }
    }

    /// <summary>
    /// Helper class to be used in Generics User Type classes as partial class extension.
    /// It is needed when Generics User Type casts variable to new user type (that is template and possible generics). When user type is generics, engine cannot
    /// deduce CodeType that needs to be used, while generated user type code expects correct one. This class provides the bridge between two worlds.
    /// </summary>
    /// <example>
    /// When you have exported user type that is generics <code>MyGenericsType&lt;T&gt;</code> you should use this class to solve
    /// problems that can arise of having this somewhere in the code:
    /// <code>MyGenericsType&lt;MySecondGenericsType&lt;int&gt;&gt;</code>.
    /// Using generics element caster solves problems by extracting inner user type from the code type and later using it when casting.
    /// </example>
    /// <typeparam name="T">Resulting user type</typeparam>
    public class GenericsElementCaster<T>
    {
        /// <summary>
        /// The element code type
        /// </summary>
        private CodeType elementCodeType;

        /// <summary>
        /// Initializes a new instance of the <see cref="GenericsElementCaster{T}"/> class.
        /// </summary>
        /// <param name="thisClass">The thisClass variable in generated UserType.</param>
        /// <param name="argumentNumber">The argument number in original user type.</param>
        public GenericsElementCaster(UserMember<Variable> thisClass, int argumentNumber)
            : this(thisClass.Value, argumentNumber)
        {
        }

        /// <summary>
        /// Initializes a new instance of the <see cref="GenericsElementCaster{T}"/> class.
        /// </summary>
        /// <param name="thisClass">The thisClass variable in generated UserType.</param>
        /// <param name="argumentNumber">The argument number in original user type.</param>
        public GenericsElementCaster(Variable thisClass, int argumentNumber)
            : this(thisClass.GetCodeType(), argumentNumber)
        {
        }

        /// <summary>
        /// Initializes a new instance of the <see cref="GenericsElementCaster{T}"/> class.
        /// </summary>
        /// <param name="parentCodeType">CodeType of the generics class that will be using this helper class.</param>
        /// <param name="argumentNumber">The argument number in original user type.</param>
        public GenericsElementCaster(CodeType parentCodeType, int argumentNumber)
        {
            try
            {
                elementCodeType = CodeType.Create(parentCodeType.TemplateArgumentsStrings[argumentNumber], parentCodeType.Module);
            }
            catch (Exception)
            {
            }
        }

        /// <summary>
        /// Casts variable to the new type.
        /// </summary>
        /// <param name="variable">The variable to be casted.</param>
        /// <returns>Computed variable that is of new type.</returns>
        public T CastAs(Variable variable)
        {
            if (elementCodeType != null)
            {
                variable = variable.CastAs(elementCodeType);
            }

            return UserTypeDelegates<T>.Instance.Downcaster(variable);
        }
    }

    /// <summary>
    /// Base class for user defined types in C# scripts
    /// </summary>
    public class UserType : Variable
    {
        /// <summary>
        /// The memory buffer using which user type was initialized
        /// </summary>
        protected MemoryBuffer memoryBuffer;

        /// <summary>
        /// The offset inside the memory buffer using which user type was initialized
        /// </summary>
        protected int memoryBufferOffset;

        /// <summary>
        /// The address of the memory buffer using which user type was initialized
        /// </summary>
        protected ulong memoryBufferAddress;

        /// <summary>
        /// Initializes a new instance of the <see cref="UserType"/> class.
        /// </summary>
        /// <param name="variable">The variable.</param>
        public UserType(Variable variable)
            : base(variable)
        {
        }

        /// <summary>
        /// Initializes a new instance of the <see cref="UserType"/> class.
        /// </summary>
        /// <param name="variable">The variable.</param>
        /// <param name="buffer">The memory buffer.</param>
        /// <param name="offset">The offset.</param>
        /// <param name="bufferAddress">The buffer address.</param>
        public UserType(Variable variable, MemoryBuffer buffer, int offset, ulong bufferAddress)
            : base(variable)
        {
            memoryBuffer = buffer;
            memoryBufferOffset = offset;
            memoryBufferAddress = bufferAddress;
        }

        /// <summary>
        /// Initializes a new instance of the <see cref="UserType" /> class.
        /// </summary>
        /// <param name="buffer">The memory buffer.</param>
        /// <param name="offset">The offset.</param>
        /// <param name="bufferAddress">The buffer address.</param>
        /// <param name="codeType">The variable code type.</param>
        /// <param name="address">The variable address.</param>
        /// <param name="name">The variable name.</param>
        /// <param name="path">The variable path.</param>
        public UserType(MemoryBuffer buffer, int offset, ulong bufferAddress, CodeType codeType, ulong address, string name = Variable.ComputedName, string path = Variable.UnknownPath)
            : base(codeType, address, name, path)
        {
            memoryBuffer = buffer;
            memoryBufferOffset = offset;
            memoryBufferAddress = bufferAddress;
        }

        /// <summary>
        /// Gets the base class string.
        /// </summary>
        /// <param name="baseClassType">Type of the base class.</param>
        public static string GetBaseClassString(Type baseClassType)
        {
            if (!baseClassType.IsSubclassOf(typeof(Variable)))
                throw new Exception("Specified type doesn't inherit Variable class");

            // TODO: Make it work with exported template classes
            UserTypeMetadata metadata = UserTypeMetadata.ReadFromType(baseClassType).First();

            return metadata.TypeName;
        }

        /// <summary>
        /// Returns array of 16-bit unsigned integers converted from two bytes at a specified position in a byte array.
        /// </summary>
        /// <param name="buffer">The array of bytes.</param>
        /// <param name="offset">The starting position within value.</param>
        /// <param name="elements">The number of elements to be read.</param>
        public static ushort[] ReadUshortArray(MemoryBuffer buffer, int offset, int elements)
        {
            ushort[] array = new ushort[elements];

            for (int i = 0; i < elements; i++, offset += 2)
                array[i] = ReadUshort(buffer, offset);
            return array;
        }


        /// <summary>
        /// Returns array of bool.
        /// </summary>
        /// <param name="buffer">The array of bytes.</param>
        /// <param name="offset">The starting position within value.</param>
        /// <param name="elements">The number of elements to be read.</param>
        public static bool[] ReadBoolArray(MemoryBuffer buffer, int offset, int elements)
        {
            bool[] array = new bool[elements];

            for (int i = 0; i < elements; i++, offset += 2)
                array[i] = ReadBool(buffer, offset);
            return array;
        }

        /// <summary>
        /// Returns array of 32-bit unsigned integers converted from four bytes at a specified position in a byte array.
        /// </summary>
        /// <param name="buffer">The array of bytes.</param>
        /// <param name="offset">The starting position within value.</param>
        /// <param name="elements">The number of elements to be read.</param>
        public static uint[] ReadUintArray(MemoryBuffer buffer, int offset, int elements)
        {
            uint[] array = new uint[elements];

            for (int i = 0; i < elements; i++, offset += 4)
                array[i] = ReadUint(buffer, offset);
            return array;
        }

        /// <summary>
        /// Returns array of 64-bit unsigned integers converted from eight bytes at a specified position in a byte array.
        /// </summary>
        /// <param name="buffer">The array of bytes.</param>
        /// <param name="offset">The starting position within value.</param>
        /// <param name="elements">The number of elements to be read.</param>
        public static ulong[] ReadUlongArray(MemoryBuffer buffer, int offset, int elements)
        {
            ulong[] array = new ulong[elements];

            for (int i = 0; i < elements; i++, offset += 8)
                array[i] = ReadUlong(buffer, offset);
            return array;
        }

        /// <summary>
        /// Returns array of 16-bit signed integers converted from two bytes at a specified position in a byte array.
        /// </summary>
        /// <param name="buffer">The array of bytes.</param>
        /// <param name="offset">The starting position within value.</param>
        /// <param name="elements">The number of elements to be read.</param>
        public static short[] ReadShortArray(MemoryBuffer buffer, int offset, int elements)
        {
            short[] array = new short[elements];

            for (int i = 0; i < elements; i++, offset += 2)
                array[i] = ReadShort(buffer, offset);
            return array;
        }

        /// <summary>
        /// Returns array of 32-bit signed integers converted from four bytes at a specified position in a byte array.
        /// </summary>
        /// <param name="buffer">The array of bytes.</param>
        /// <param name="offset">The starting position within value.</param>
        /// <param name="elements">The number of elements to be read.</param>
        public static int[] ReadIntArray(MemoryBuffer buffer, int offset, int elements)
        {
            int[] array = new int[elements];

            for (int i = 0; i < elements; i++, offset += 4)
                array[i] = ReadInt(buffer, offset);
            return array;
        }

        /// <summary>
        /// Returns array of 64-bit signed integers converted from eight bytes at a specified position in a byte array.
        /// </summary>
        /// <param name="buffer">The array of bytes.</param>
        /// <param name="offset">The starting position within value.</param>
        /// <param name="elements">The number of elements to be read.</param>
        public static long[] ReadLongArray(MemoryBuffer buffer, int offset, int elements)
        {
            long[] array = new long[elements];

            for (int i = 0; i < elements; i++, offset += 8)
                array[i] = ReadLong(buffer, offset);
            return array;
        }

        /// <summary>
        /// Returns array of 8-bit unsigned integers converted from one byte at a specified position in a byte array.
        /// </summary>
        /// <param name="buffer">The array of bytes.</param>
        /// <param name="offset">The starting position within value.</param>
        /// <param name="elements">The number of elements to be read.</param>
        public static unsafe byte[] ReadByteArray(MemoryBuffer buffer, int offset, int elements)
        {
            byte[] array = new byte[elements];

            if (buffer.BytePointer != null)
            {
                fixed (byte* destination = array)
                {
                    byte* source = buffer.BytePointer + offset;
                    MemoryBuffer.MemCpy(destination, source, (uint)array.Length);
                }
            }
            else
                Array.Copy(buffer.Bytes, offset, array, 0, elements);
            return array;
        }

        /// <summary>
        /// Returns array of floats.
        /// </summary>
        /// <param name="buffer">The array of bytes.</param>
        /// <param name="offset">The starting position within value.</param>
        /// <param name="elements">The number of elements to be read.</param>
        public static float[] ReadFloatArray(MemoryBuffer buffer, int offset, int elements)
        {
            float[] array = new float[elements];

            for (int i = 0; i < elements; i++)
            {
                array[i] = ReadFloat(buffer, offset);
                offset += sizeof(float);
            }

            return array;
        }

        /// <summary>
        /// Returns array of floats.
        /// </summary>
        /// <param name="buffer">The array of bytes.</param>
        /// <param name="offset">The starting position within value.</param>
        /// <param name="elements">The number of elements to be read.</param>
        public static double[] ReadDoubleArray(MemoryBuffer buffer, int offset, int elements)
        {
            double[] array = new double[elements];

            for (int i = 0; i < elements; i++)
            {
                array[i] = ReadDouble(buffer, offset);
                offset += sizeof(float);
            }

            return array;
        }

        /// <summary>
        /// Returns array of 8/16-bit unsigned integers converted from one/two bytes at a specified position in a byte array.
        /// </summary>
        /// <param name="buffer">The array of bytes.</param>
        /// <param name="offset">The starting position within value.</param>
        /// <param name="elements">The number of elements to be read.</param>
        /// <param name="charSize">Size of the character.</param>
        public static char[] ReadCharArray(MemoryBuffer buffer, int offset, int elements, int charSize)
        {
            char[] array = new char[elements];

            if (charSize == 1)
                for (int i = 0; i < elements; i++)
                    array[i] = (char)ReadByte(buffer, offset + i);
            else if (charSize == 2)
                for (int i = 0; i < elements; i++)
                    array[i] = (char)ReadUshort(buffer, offset + 2 * i);
            else
            {
                throw new Exception("Unsupported char size: " + charSize);
            }
            return array;
        }

        /// <summary>
        /// Returns array of 64-bit unsigned integers converted from four/eight bytes at a specified position in a byte array.
        /// </summary>
        /// <param name="buffer">The memory buffer.</param>
        /// <param name="offset">The starting position within value.</param>
        /// <param name="elements">The number of elements to be read.</param>
        /// <param name="pointerSize">Size of the pointer.</param>
        /// <exception cref="System.Exception">Unsupported pointer size</exception>
        public static ulong[] ReadPointerArray(MemoryBuffer buffer, int offset, int elements, uint pointerSize)
        {
            ulong[] array = new ulong[elements];

            if (pointerSize == 4)
                for (int i = 0; i < elements; i++, offset += 4)
                    array[i] = ReadUint(buffer, offset);
            else if (pointerSize == 8)
                for (int i = 0; i < elements; i++, offset += 8)
                    array[i] = ReadUlong(buffer, offset);
            else
                throw new Exception("Unsupported pointer size");
            return array;
        }

        /// <summary>
        /// Returns a 16-bit unsigned integer converted from two bytes at a specified position in a byte array.
        /// </summary>
        /// <param name="buffer">The array of bytes.</param>
        /// <param name="offset">The starting position within value.</param>
        /// <param name="bits">The number of bits to interpret.</param>
        /// <param name="bitsOffset">The offset in bits.</param>
        public static unsafe ushort ReadUshort(MemoryBuffer buffer, int offset, int bits = 16, int bitsOffset = 0)
        {
            ushort value;

            if (buffer.BytePointer != null)
                value = *((ushort*)(buffer.BytePointer + offset));
            else
                value = BitConverter.ToUInt16(buffer.Bytes, offset);

            if (bits != 16 || bitsOffset != 0)
                value = (ushort)((value >> bitsOffset) & ((1 << bits) - 1));
            return value;
        }

        /// <summary>
        /// Returns a 32-bit unsigned integer converted from four bytes at a specified position in a byte array.
        /// </summary>
        /// <param name="buffer">The array of bytes.</param>
        /// <param name="offset">The starting position within value.</param>
        /// <param name="bits">The number of bits to interpret.</param>
        /// <param name="bitsOffset">The offset in bits.</param>
        public static unsafe uint ReadUint(MemoryBuffer buffer, int offset, int bits = 32, int bitsOffset = 0)
        {
            uint value;

            if (buffer.BytePointer != null)
                value = *((uint*)(buffer.BytePointer + offset));
            else
                value = BitConverter.ToUInt32(buffer.Bytes, offset);

            if (bits != 32 || bitsOffset != 0)
                value = (uint)((value >> bitsOffset) & ((1 << bits) - 1));
            return value;
        }

        /// <summary>
        /// Returns a 64-bit unsigned integer converted from eight bytes at a specified position in a byte array.
        /// </summary>
        /// <param name="buffer">The array of bytes.</param>
        /// <param name="offset">The starting position within value.</param>
        /// <param name="bits">The number of bits to interpret.</param>
        /// <param name="bitsOffset">The offset in bits.</param>
        public static unsafe ulong ReadUlong(MemoryBuffer buffer, int offset, int bits = 64, int bitsOffset = 0)
        {
            ulong value;

            if (buffer.BytePointer != null)
                value = *((ulong*)(buffer.BytePointer + offset));
            else
                value = BitConverter.ToUInt64(buffer.Bytes, offset);

            if (bits != 64 || bitsOffset != 0)
                value = (ulong)((value >> bitsOffset) & ((1UL << bits) - 1));
            return value;
        }

        /// <summary>
        /// Returns a 16-bit signed integer converted from two bytes at a specified position in a byte array.
        /// </summary>
        /// <param name="buffer">The array of bytes.</param>
        /// <param name="offset">The starting position within value.</param>
        /// <param name="bits">The number of bits to interpret.</param>
        /// <param name="bitsOffset">The offset in bits.</param>
        public static unsafe short ReadShort(MemoryBuffer buffer, int offset, int bits = 16, int bitsOffset = 0)
        {
            short value;

            if (buffer.BytePointer != null)
                value = *((short*)(buffer.BytePointer + offset));
            else
                value = BitConverter.ToInt16(buffer.Bytes, offset);

            if (bits != 16 || bitsOffset != 0)
                value = (short)((value >> bitsOffset) & ((1 << bits) - 1));
            return value;
        }

        /// <summary>
        /// Returns a 32-bit signed integer converted from four bytes at a specified position in a byte array.
        /// </summary>
        /// <param name="buffer">The array of bytes.</param>
        /// <param name="offset">The starting position within value.</param>
        /// <param name="bits">The number of bits to interpret.</param>
        /// <param name="bitsOffset">The offset in bits.</param>
        public static unsafe int ReadInt(MemoryBuffer buffer, int offset, int bits = 32, int bitsOffset = 0)
        {
            int value;

            if (buffer.BytePointer != null)
                value = *((int*)(buffer.BytePointer + offset));
            else
                value = BitConverter.ToInt32(buffer.Bytes, offset);

            if (bits != 32 || bitsOffset != 0)
                value = (int)((value >> bitsOffset) & ((1 << bits) - 1));
            return value;
        }

        /// <summary>
        /// Returns a 64-bit signed integer converted from eight bytes at a specified position in a byte array.
        /// </summary>
        /// <param name="buffer">The array of bytes.</param>
        /// <param name="offset">The starting position within value.</param>
        /// <param name="bits">The number of bits to interpret.</param>
        /// <param name="bitsOffset">The offset in bits.</param>
        public static unsafe long ReadLong(MemoryBuffer buffer, int offset, int bits = 64, int bitsOffset = 0)
        {
            long value;

            if (buffer.BytePointer != null)
                value = *((long*)(buffer.BytePointer + offset));
            else
                value = BitConverter.ToInt64(buffer.Bytes, offset);

            if (bits != 64 || bitsOffset != 0)
                value = (long)((value >> bitsOffset) & ((1L << bits) - 1));
            return value;
        }

        /// <summary>
        /// Returns a single-precision floating point number converted from hour bytes at a specified position in a byte array.
        /// </summary>
        /// <param name="buffer">The array of bytes.</param>
        /// <param name="offset">The starting position within value.</param>
        public static unsafe float ReadFloat(MemoryBuffer buffer, int offset)
        {
            if (buffer.BytePointer != null)
                return *((float*)(buffer.BytePointer + offset));
            else
                return BitConverter.ToSingle(buffer.Bytes, offset);
        }

        /// <summary>
        /// Returns a double-precision floating point number converted from eight bytes at a specified position in a byte array.
        /// </summary>
        /// <param name="buffer">The array of bytes.</param>
        /// <param name="offset">The starting position within value.</param>
        public static unsafe double ReadDouble(MemoryBuffer buffer, int offset)
        {
            if (buffer.BytePointer != null)
                return *((double*)(buffer.BytePointer + offset));
            else
                return BitConverter.ToDouble(buffer.Bytes, offset);
        }

        /// <summary>
        /// Returns a Boolean value converted from one byte at a specified position in a byte array.
        /// </summary>
        /// <param name="buffer">The array of bytes.</param>
        /// <param name="offset">The starting position within value.</param>
        /// <param name="bits">The number of bits to interpret.</param>
        /// <param name="bitsOffset">The offset in bits.</param>
        public static unsafe bool ReadBool(MemoryBuffer buffer, int offset, int bits = 8, int bitsOffset = 0)
        {
            byte value;

            if (buffer.BytePointer != null)
                value = *(buffer.BytePointer + offset);
            else
                value = buffer.Bytes[offset];

            if (bits != 8 || bitsOffset != 0)
                value = (byte)((value >> bitsOffset) & ((1 << bits) - 1));
            return value != 0;
        }

        /// <summary>
        /// Returns a 8-bit signed integer converted from one byte at a specified position in a byte array.
        /// </summary>
        /// <param name="buffer">The array of bytes.</param>
        /// <param name="offset">The starting position within value.</param>
        /// <param name="bits">The number of bits to interpret.</param>
        /// <param name="bitsOffset">The offset in bits.</param>
        public static unsafe byte ReadByte(MemoryBuffer buffer, int offset, int bits = 8, int bitsOffset = 0)
        {
            byte value;

            if (buffer.BytePointer != null)
                value = *(buffer.BytePointer + offset);
            else
                value = buffer.Bytes[offset];

            if (bits != 8 || bitsOffset != 0)
                value = (byte)((value >> bitsOffset) & ((1 << bits) - 1));
            return value;
        }

        /// <summary>
        /// Returns a signed byte.
        /// </summary>
        /// <param name="buffer">The array of bytes.</param>
        /// <param name="offset">The starting position within value.</param>
        public static unsafe sbyte ReadSbyte(MemoryBuffer buffer, int offset)
        {
            if (buffer.BytePointer != null)
                return *((sbyte*)(buffer.BytePointer + offset));
            else
                return (sbyte)buffer.Bytes[offset];
        }

        /// <summary>
        /// Returns a single character.
        /// </summary>
        /// <param name="buffer">The array of bytes.</param>
        /// <param name="offset">The starting position within value.</param>
        public static char ReadChar(MemoryBuffer buffer, int offset)
        {
            return (char)ReadByte(buffer, offset);
        }


        /// <summary>
        /// Returns a 64-bit unsigned integer converted from four/eight bytes at a specified position in a byte array.
        /// </summary>
        /// <param name="buffer">The array of bytes.</param>
        /// <param name="offset">The starting position within value.</param>
        /// <param name="pointerSize">Size of the pointer.</param>
        /// <exception cref="System.Exception">Unsupported pointer size</exception>
        public static ulong ReadPointer(MemoryBuffer buffer, int offset, int pointerSize)
        {
            if (pointerSize == 4)
                return ReadUint(buffer, offset);
            else if (pointerSize == 8)
                return ReadUlong(buffer, offset);
            else
                throw new Exception("Unsupported pointer size");
        }

        /// <summary>
        /// Reads the ANSI/Unicode string from the specified address.
        /// </summary>
        /// <param name="process">The process.</param>
        /// <param name="address">The memory address.</param>
        /// <param name="charSize">Size of the character.</param>
        /// <param name="length">The length. If length is -1, string is null terminated.</param>
        public static string ReadString(Process process, ulong address, int charSize, int length = -1)
        {
            if (address == 0)
                return null;

            return process.ReadString(address, charSize, length);
        }

        /// <summary>
        /// Reads the pointer and casts it to the type.
        /// </summary>
        /// <typeparam name="T">Type to be casted to</typeparam>
        /// <param name="thisClass">Variable that contains UserMember of the this class.</param>
        /// <param name="classFieldName">Name of the class field.</param>
        /// <param name="buffer">The memory buffer.</param>
        /// <param name="offset">The offset.</param>
        /// <param name="pointerSize">Size of the pointer.</param>
        public static T ReadPointer<T>(UserMember<Variable> thisClass, string classFieldName, MemoryBuffer buffer, int offset, int pointerSize)
        {
            ulong pointer = ReadPointer(buffer, offset, pointerSize);

            if (pointer == 0)
            {
                return default(T);
            }

            return Variable.CreatePointerNoCast(thisClass.Value.GetCodeType().GetClassFieldType(classFieldName), pointer, classFieldName).CastAs<T>();
        }

        /// <summary>
        /// Reads the pointer and casts it to the type.
        /// </summary>
        /// <typeparam name="T">Type to be casted to</typeparam>
        /// <param name="classCodeType">The class code type.</param>
        /// <param name="classFieldName">Name of the class field.</param>
        /// <param name="buffer">The memory buffer.</param>
        /// <param name="offset">The offset.</param>
        /// <param name="pointerSize">Size of the pointer.</param>
        public static T ReadPointer<T>(CodeType classCodeType, string classFieldName, MemoryBuffer buffer, int offset, int pointerSize)
        {
            ulong pointer = ReadPointer(buffer, offset, pointerSize);

            if (pointer == 0)
            {
                return default(T);
            }

            return Variable.CreatePointerNoCast(classCodeType.GetClassFieldType(classFieldName), pointer, classFieldName).CastAs<T>();
        }

        /// <summary>
        /// Gets the variable that is casted to base class.
        /// </summary>
        /// <param name="baseClassIndex">Index of the base class by looking at the offset.</param>
        /// <param name="codeType">The current code type.</param>
        /// <param name="offset">The current code type offset.</param>
        /// <param name="mciAuxiliaryClass">The multi-class-inheritance auxiliary class type.</param>
        internal object GetBaseClass(int baseClassIndex, CodeType codeType, int offset, Type mciAuxiliaryClass)
        {
            var tuple = codeType.InheritedClassesSorted[baseClassIndex];
            object instance = GetBaseClass(Tuple.Create(tuple.Item1, tuple.Item2 + offset)).CastAs(mciAuxiliaryClass);

            ((IMultiClassInheritance)instance).DowncastParent = this;
            return instance;
        }
    }
}<|MERGE_RESOLUTION|>--- conflicted
+++ resolved
@@ -293,17 +293,9 @@
             return variable.AdjustPointer(offset).CastAs<T>();
         }
 
-<<<<<<< HEAD
-
-        /// <summary>
-        /// Cast Variable to NakedPointer.
-        /// </summary>
-        /// <param name="variable">The Variable.</param>
-        /// <returns>Returns NakePointer to Variable pointer address.</returns>
-        public static NakedPointer ToNakedPointer(this Variable variable)
-        {
-            return new NakedPointer(variable != null ? variable.GetPointerAddress() : 0);
-=======
+
+
+
         /// <summary>
         /// Does the same work as <code>is</code> operator but just for multi-class-inheritance objects used in scripts.
         /// </summary>
@@ -488,7 +480,16 @@
         public static Type GetDowncastType(this UserType userType)
         {
             return GetDowncast(userType)?.GetType();
->>>>>>> cdc7748e
+        }
+
+        /// <summary>
+        /// Cast Variable to NakedPointer.
+        /// </summary>
+        /// <param name="variable">The Variable.</param>
+        /// <returns>Returns NakePointer to Variable pointer address.</returns>
+        public static NakedPointer ToNakedPointer(this Variable variable)
+        {
+            return new NakedPointer(variable != null ? variable.GetPointerAddress() : 0);
         }
     }
 

--- conflicted
+++ resolved
@@ -494,16 +494,12 @@
         /// <returns>Returns NakePointer to Variable pointer address.</returns>
         public static NakedPointer ToNakedPointer(this Variable variable)
         {
-<<<<<<< HEAD
-            return new NakedPointer(variable != null ? variable.GetPointerAddress() : 0);
-=======
             if (variable == null)
             {
                 return null;
             }
 
             return new NakedPointer(variable.GetCodeType().Module.Process, variable.GetPointerAddress());
->>>>>>> 7a73d994
         }
     }
 
